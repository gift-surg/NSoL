--- conflicted
+++ resolved
@@ -29,27 +29,6 @@
     content = [x.strip() for x in content]
     return content
 
-<<<<<<< HEAD
-setup(name='NSoL',
-      version='0.1.6',
-      description="The Numerical Solver Library (NSoL) is a research-focused "
-      "toolkit for denoising and deconvolution applications using ADMM and "
-      "Primal-Dual methods.",
-      long_description=long_description,
-      long_description_content_type="text/markdown",
-      url='https://github.com/gift-surg/NSoL',
-      author='Michael Ebner',
-      author_email='michael.ebner.14@ucl.ac.uk',
-      license='BSD-3-Clause',
-      packages=find_packages(),
-      install_requires=install_requires(),
-      zip_safe=False,
-      keywords='development numericalsolver convexoptimisation',
-      classifiers=[
-          'Intended Audience :: Developers',
-          'Intended Audience :: Healthcare Industry',
-          'Intended Audience :: Science/Research',
-=======
 setup(
     long_description=long_description,
     long_description_content_type="text/markdown",
@@ -68,7 +47,6 @@
         'Intended Audience :: Developers',
         'Intended Audience :: Healthcare Industry',
         'Intended Audience :: Science/Research',
->>>>>>> 27537aea
 
         'License :: OSI Approved :: BSD License',
 
