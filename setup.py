--- conflicted
+++ resolved
@@ -9,7 +9,7 @@
 # \date       July 2017
 #
 
-from setuptools import setup
+from setuptools import setup, find_packages
 
 with open("README.md", "r") as fh:
     long_description = fh.read()
@@ -22,20 +22,15 @@
     return content
 
 setup(name='NSoL',
-<<<<<<< HEAD
-      version='0.1.5',
-      description=description,
-=======
-      version='0.2rc1',
+      version='0.1.6',
       description="Numerical Solver Library for argmin_x [f(x) + alpha g(x)]",
->>>>>>> c742529f
       long_description=long_description,
       long_description_content_type="text/markdown",
       url='https://github.com/gift-surg/NSoL',
       author='Michael Ebner',
       author_email='michael.ebner.14@ucl.ac.uk',
       license='BSD-3-Clause',
-      packages=['nsol'],
+      packages=find_packages(),
       install_requires=install_requires(),
       zip_safe=False,
       keywords='development numericalsolver convexoptimisation',
